/*
 * SPDX-FileCopyrightText: Copyright (c) 2022-2025 Objectionary.com
 * SPDX-License-Identifier: MIT
 */

const path = require('path');
const fs = require('fs');
const rel = require('relative');
const readline = require('readline');
const { spawn } = require('child_process');
const colors = require('colors');

/**
 * The shell to use (depending on operating system).
 * @return {String} Path to shell or "undefined" if default one should be used
 */
function shell() {
  if (process.platform === 'win32') {
    return 'C:\\Windows\\SysWOW64\\WindowsPowerShell\\v1.0\\powershell.exe';
  }
}

let beginning,
  phase = 'unknown',
  running = false,
  target;

/**
 * Prepare options for Maven.
 * @param {Object} opts - Opts provided to the "eoc"
 * @return {Array} of Maven options
 */
module.exports.flags = function (opts) {
  const sources = path.resolve(opts.sources);
  console.debug('Sources in %s', rel(sources));
  const target = path.resolve(opts.target);
  console.debug('Target in %s', rel(target));
  return [
    `-Deo.version=${opts.parser}`,
    `-Deo.tag=${opts.homeTag ? opts.homeTag : opts.parser}`,
    opts.verbose ? '--errors' : '',
    opts.verbose ? '' : '--quiet',
    opts.debug ? '--debug' : '',
    `-Deo.sourcesDir=${sources}`,
    `-Deo.targetDir=${target}`,
    `-Deo.outputDir=${path.resolve(opts.target, 'classes')}`,
    `-Deo.generatedDir=${path.resolve(opts.target, 'generated-sources')}`,
    `-Deo.placed=${path.resolve(opts.target, 'eo-placed.csv')}`,
    `-Deo.placedFormat=csv`,
    opts.trackTransformationSteps ? '-Deo.trackTransformationSteps' : '',
  ];
};

/**
 * Run mvnw with provided commands.
 * @param {Array.<String>} args - All arguments to pass to it
 * @param {String} [tgt] - Path to the target directory
 * @param {Boolean} [batch] - Is it batch mode (TRUE) or interactive (FALSE)?
 * @return {Promise} of maven execution task
 */
module.exports.mvnw = function (args, tgt, batch) {
  return new Promise((resolve, reject) => {
    target = tgt;
    phase = args[0];
    const home = path.resolve(__dirname, '../mvnw');
    let bin = path.resolve(home, 'mvnw') + (process.platform === 'win32' ? '.cmd' : '');
    if (!fs.existsSync(bin)) {
      console.warn(colors.yellow(`Warning: mvnw not found at ${bin}, falling back to system "mvn"`));
      bin = 'mvn';
    }
<<<<<<< HEAD
    const params = args.filter((t) => t !== '').concat([
=======
    params = args.filter((t) => t !== '').concat([
>>>>>>> eaefe115
      '--batch-mode',
      '--color=never',
      '--update-snapshots',
      '--fail-fast',
      '--strict-checksums',
    ]);
<<<<<<< HEAD
    const cmd = `${bin} ${params.join(' ')}`;
=======
    cmd = `${bin} ${params.join(' ')}`;
>>>>>>> eaefe115
    console.debug('+ %s', cmd);
    const result = spawn(
      bin,
      process.platform === 'win32' ? params.map((p) => `"${p}"`) : params,
      {
        cwd: home,
        stdio: 'inherit',
        shell: shell(),
      }
    );
    if (tgt !== undefined && args.includes('--quiet')) {
      if (!batch) {
        start();
      }
      result.on('close', (code) => {
        if (code !== 0) {
          console.error(`The command "${cmd}" exited with #${code} code`);
          process.exit(1);
        }
        if (!batch) {
          stop();
        }
        resolve(args);
      });
    } else {
      result.on('close', (code) => {
        if (code !== 0) {
          console.error(`The command "${cmd}" exited with #${code} code`);
          process.exit(1);
        }
        resolve(args);
      });
    }
  });
};

/**
 * Starts mvnw execution status detection.
 */
function start() {
  running = true;
  beginning = Date.now();
  const check = function () {
    if (running) {
      print();
      setTimeout(check, 1000);
    }
  };
  check();
}

/**
 * Stops mvnw execution status detection.
 */
function stop() {
  running = false;
  readline.clearLine(process.stdout);
}

/**
 * Prints mvnw execution status.
 */
function print() {
  const duration = Date.now() - beginning;
  /**
   * Recursively calculates number of files under a directory.
   * @param {String} dir - Directory where to count.
   * @param {Integer} curr - Current counter.
   * @return {Integer} Total number files.
   */
  function count(dir, curr) {
    if (fs.existsSync(dir)) {
      for (const f of fs.readdirSync(dir)) {
        const next = path.join(dir, f);
        try {
          if (fs.statSync(next).isDirectory()) {
            curr = count(next, curr);
          } else {
            curr++;
          }
        } catch (error) {
          if (error.code !== 'ENOENT') {
            throw error;
          }
        }
      }
    }
    return curr;
  }
  let elapsed;
  if (duration < 1000) {
    elapsed = `${duration}ms`;
  } else if (duration < 60 * 1000) {
    elapsed = `${Math.ceil(duration / 1000)}s`;
  } else {
    elapsed = `${Math.ceil(duration / 3600000)}min`;
  }
  process.stdout.write(
    colors.yellow(`[${phase}] ${elapsed}; ${count(target, 0)} files generated so far...`)
  );
  readline.clearLine(process.stdout, 1);
  readline.cursorTo(process.stdout, 0);
}<|MERGE_RESOLUTION|>--- conflicted
+++ resolved
@@ -68,22 +68,14 @@
       console.warn(colors.yellow(`Warning: mvnw not found at ${bin}, falling back to system "mvn"`));
       bin = 'mvn';
     }
-<<<<<<< HEAD
     const params = args.filter((t) => t !== '').concat([
-=======
-    params = args.filter((t) => t !== '').concat([
->>>>>>> eaefe115
       '--batch-mode',
       '--color=never',
       '--update-snapshots',
       '--fail-fast',
       '--strict-checksums',
     ]);
-<<<<<<< HEAD
     const cmd = `${bin} ${params.join(' ')}`;
-=======
-    cmd = `${bin} ${params.join(' ')}`;
->>>>>>> eaefe115
     console.debug('+ %s', cmd);
     const result = spawn(
       bin,

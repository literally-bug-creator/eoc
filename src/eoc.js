#! /usr/bin/env node
/*
 * SPDX-FileCopyrightText: Copyright (c) 2022-2025 Objectionary.com
 * SPDX-License-Identifier: MIT
 */

const tinted = require('./tinted-console');
const {program} = require('commander'),

  /**
 * Target language option.
 */
  language = {
    java: 'Java',
    js: 'JavaScript',
  },

  /**
 * Platform dependent commands.
 */
  common = {
    assemble: require('./commands/assemble'),
    audit: require('./commands/audit'),
    clean: require('./commands/clean'),
    foreign: require('./commands/foreign'),
    parse: require('./commands/parse'),
    phi: require('./commands/phi'),
    print: require('./commands/print'),
    register: require('./commands/register'),
    sodg: require('./commands/sodg'),
    unphi: require('./commands/unphi'),
    lint: require('./commands/lint'),
    docs: require('./commands/docs'),
    jeo_disassemble: require('./commands/jeo/disassemble'),
    jeo_assemble: require('./commands/jeo/assemble'),
    latex: require('./commands/latex')
  },
  commands = {
    [language.java]: {
      ...common,
      ...{
        resolve: require('./commands/java/resolve'),
        transpile: require('./commands/java/transpile'),
        link: require('./commands/java/link'),
        compile: require('./commands/java/compile'),
        dataize: require('./commands/java/dataize'),
        test: require('./commands/java/test')
      }
    },
    [language.js]: {
      ...common,
      ...{
        resolve: require('./commands/js/resolve'),
        transpile: require('./commands/js/transpile'),
        link: require('./commands/js/link'),
        compile: require('./commands/js/compile'),
        dataize: require('./commands/js/dataize'),
        test: require('./commands/js/test')
      }
    }
  };

if (process.argv.includes('--verbose')) {
  tinted.enable('debug');
  console.debug('Debug output is turned ON');
}

const fs = require('fs');
const path = require('path'),
  tag = fs.readFileSync(path.join(__dirname, '../home-tag.txt'), 'utf8').trim();
let parser = fs.readFileSync(path.join(__dirname, '../eo-version.txt'), 'utf8').trim();
if (process.argv.includes('--latest')) {
  parser = require('./parser-version').get();
  // Maybe here we should also go to GITHUB, find out what is the
  // latest hash of the objectionary/home repository, and then
  // set it to the "hash" variable?
} else {
  console.debug(`EO parser ${parser}; use the --latest flag if you need a freshier one`);
}

const version = require('./version');
program
  .name('eoc')
  .usage('[options] command')
  .summary('EO command line toolkit')
  .description(
    `EO command-line toolkit (${version.what}) ` +
    `built on ${version.when}): https://github.com/objectionary/eoc`
  )
  .version(version.what, '-v, --version', `Just print the number of the version (${version.what})`)
  .helpOption('-?, --help', 'Print this help information')
  .configureHelp({sortOptions: true, sortSubcommands: true});

program
  .option('-s, --sources <path>', 'Directory with .EO sources', '.')
  .option('-t, --target <path>', 'Directory with all generated files', '.eoc')
  .option('--easy', 'Ignore "warnings" and only fail if there are "errors" or "criticals"')
  .option('--home-tag <version>', 'Git tag in objectionary/home to compile against', tag)
  .option('--parser <version>', 'Set the version of EO parser to use', parser)
  .option('--latest', 'Use the latest parser version from Maven Central')
  .option('--alone', 'Just run a single command without dependencies')
  .option('-l, --language <name>', 'Language of target execution platform', language.java)
  .option('-b, --batch', 'Run in batch mode, suppress interactive messages')
  .option('--no-color', 'Disable colorization of console messages')
  .option('--track-transformation-steps', 'Save intermediate XMIR files')
  .option('-c, --clean', 'Delete .eoc directory before running a command')
  .option('--debug', 'Print ALL debug messages, heavily overloading the log')
  .option('--verbose', 'Print debug messages and full output of child processes');

program.command('audit')
  .description('Inspect all packages and report their status')
  .action((str, opts) => {
    coms().audit(program.opts());
  });

program.command('foreign')
  .description('Inspect and print the list of foreign objects')
  .action((str, opts) => {
    coms().foreign(program.opts());
  });

program
  .command('clean')
  .option('--global', 'delete ~/.eo directory')
  .description('Delete all temporary files')
  .action((str, opts) => {
    coms().clean({...program.opts(), ...str});
  });

program.command('register')
  .description('Register all visible EO source files')
  .action((str, opts) => {
    coms().register(program.opts());
  });

program.command('parse')
  .description('Parse EO files into XMIR')
  .action((str, opts) => {
    clear(str);
    if (program.opts().alone === undefined) {
      coms().register(program.opts())
        .then((r) => coms().parse(program.opts()));
    } else {
      coms().parse(program.opts());
    }
  });

program.command('assemble')
  .description('Parse EO files into XMIR and join them with required dependencies')
  .action((str, opts) => {
    clear(str);
    if (program.opts().alone === undefined) {
      coms().register(program.opts())
        .then((r) => coms().assemble(program.opts()));
    } else {
      coms().assemble(program.opts());
    }
  });

program.command('sodg')
  .description('Generate SODG files from XMIR')
  .option('--xml', 'Generate .sodg.xml files')
  .option('--xembly', 'Generate .sodg.xe files')
  .option('--graph', 'Generate .sodg.graph files')
  .option('--dot', 'Generate .sodg.dot files')
  .option('--include <names>', 'Generate SODG for these object names (using mask)', '**')
  .option('--exclude <names>', 'Don\'t generate SODG for these objects')
  .action((str, opts) => {
    clear(str);
    if (program.opts().alone === undefined) {
      coms().register(program.opts())
        .then((r) => coms().assemble(program.opts()))
        .then((r) => coms().sodg({...program.opts(), ...str}));
    } else {
      coms().sodg({...program.opts(), ...str});
    }
  });

program.command('phi')
  .description('Generate PHI files from XMIR')
  .option(
    '--phi-input <dir>',
    'Directory where XMIR files for translation to PHI are taken (relative to --target)',
    '2-optimize'
  )
  .option(
    '--phi-output <dir>',
    'Directory where translated PHI files are stored (relative to --target)',
    'phi'
  )
  .action((str, opts) => {
    clear(str);
    if (program.opts().alone === undefined) {
      coms().register(program.opts())
        .then((r) => coms().assemble(program.opts()))
        .then((r) => coms().phi({...program.opts(), ...str}));
    } else {
      coms().phi({...program.opts(), ...str});
    }
  });

program.command('unphi')
  .option('--tests', 'Add "+tests" meta to result XMIR files')
  .option(
    '--unphi-input <dir>',
    'Directory where PHI files for translation to XMIR are taken (relative to --target)',
    'phi'
  )
  .option(
    '--unphi-output <dir>',
    'Directory where translated XMIR files are stored (relative to --target)',
    'unphi'
  )
  .description('Generate XMIR files from PHI files')
  .action((str, opts) => {
    clear(str);
    coms().unphi({...program.opts(), ...str});
  });

program.command('print')
  .description('Generate EO files from XMIR files')
  .option(
    '--print-input <dir>',
    'Directory where XMIR files for translation to EO are taken (relative to --target)',
    '2-optimize'
  )
  .option(
    '--print-output <dir>',
    'Directory where translated EO files are stored (relative to --target)',
    'print'
  )
  .action((str, opts) => {
    clear(str);
    coms().print({...program.opts(), ...str});
  });

program.command('lint')
  .description('Lint XMIR files and fail if any issues inside')
  .action((str, opts) => {
    clear(str);
    if (program.opts().alone === undefined) {
      coms().register(program.opts())
        .then((r) => coms().assemble(program.opts()))
        .then((r) => coms().lint(program.opts()));
    } else {
      coms().lint(program.opts());
    }
  });

program.command('resolve')
  .description('Resolve all the dependencies required for compilation')
  .action((str, opts) => {
    clear(str);
    if (program.opts().alone === undefined) {
      coms().register(program.opts())
        .then((r) => coms().assemble(program.opts()))
        .then((r) => coms().lint(program.opts()))
        .then((r) => coms().resolve(program.opts()));
    } else {
      coms().resolve(program.opts());
    }
  });

program.command('transpile')
  .description('Convert EO files into target language')
  .action((str, opts) => {
    clear(str);
    if (program.opts().alone === undefined) {
      coms().register(program.opts())
        .then((r) => coms().assemble(program.opts()))
        .then((r) => coms().lint(program.opts()))
        .then((r) => coms().resolve(program.opts()))
        .then((r) => coms().transpile(program.opts()));
    } else {
      coms().transpile(program.opts());
    }
  });

program.command('compile')
  .description('Compile target language sources into binaries')
  .action((str, opts) => {
    clear(str);
    if (program.opts().alone == undefined) {
      coms().register(program.opts())
        .then((r) => coms().assemble(program.opts()))
        .then((r) => coms().lint(program.opts()))
        .then((r) => coms().resolve(program.opts()))
        .then((r) => coms().transpile(program.opts()))
        .then((r) => coms().compile(program.opts()));
    } else {
      coms().compile(program.opts());
    }
  });

program.command('link')
  .description('Link together all binaries into a single executable binary')
  .action((str, opts) => {
    clear(str);
    if (program.opts().alone === undefined) {
      coms().register(program.opts())
        .then((r) => coms().assemble(program.opts()))
        .then((r) => coms().lint(program.opts()))
        .then((r) => coms().resolve(program.opts()))
        .then((r) => coms().transpile(program.opts()))
        .then((r) => coms().compile(program.opts()))
        .then((r) => coms().link(program.opts()));
    } else {
      coms().link(program.opts());
    }
  });

program.command('dataize')
  .description('Run the single executable binary and dataize an object')
  .option('--stack <size>', 'Set stack size for the virtual machine', '64M')
  .option('--heap <size>', 'Set the heap size for the VM', '256M')
  .action((str, opts) => {
    clear(str);
    if (program.opts().alone === undefined) {
      coms().register(program.opts())
        .then((r) => coms().assemble(program.opts()))
        .then((r) => coms().lint(program.opts()))
        .then((r) => coms().resolve(program.opts()))
        .then((r) => coms().transpile(program.opts()))
        .then((r) => coms().compile(program.opts()))
        .then((r) => coms().link(program.opts()))
        .then((r) => coms().dataize(
          program.args[1], program.args.slice(2), {...program.opts(), ...str}
        ));
    } else {
      coms().dataize(
        program.args[1], program.args.slice(2), {...program.opts(), ...str}
      );
    }
  });

program.command('test')
  .description('Run all visible unit tests')
  .option('--stack <size>', 'Set stack size for the virtual machine', '64M')
  .option('--heap <size>', 'Set the heap size for the VM', '256M')
  .action((str, opts) => {
    clear(str);
    if (program.opts().alone === undefined) {
      coms().register(program.opts())
        .then((r) => coms().assemble(program.opts()))
        .then((r) => coms().lint(program.opts()))
        .then((r) => coms().resolve(program.opts()))
        .then((r) => coms().transpile(program.opts()))
        .then((r) => coms().compile(program.opts()))
        .then((r) => coms().link(program.opts()))
        .then((r) => coms().test({...program.opts(), ...str}));
    } else {
      coms().test({...program.opts(), ...str});
    }
  });

program.command('docs')
  .description('Generate documentation from XMIR files')
  .action((str, opts) => {
    coms().docs(program.opts());
  });

program.command('jeo:disassemble')
  .description('Disassemble .class files to .xmir files')
  .option('--jeo-version <version>', 'Version of JEO to use', '0.6.11')
  .option(
    '--classes <dir>',
    'Directory with .class files (relative to --target)',
    'classes'
  )
  .option(
    '--xmirs <dir>',
    'Directory with .xmir files (relative to --target)',
    'xmir'
  )
  .action((str, opts) => {
    coms().jeo_disassemble({...program.opts(), ...str});
  });

program.command('jeo:assemble')
  .description('Assemble .xmir files to .class files')
  .option('--jeo-version <version>', 'Version of JEO to use', '0.6.11')
  .option(
    '--xmirs <dir>',
    'Directory with .xmir files (relative to --target)',
    'xmir'
  )
  .option(
    '--unrolled <dir>',
    'Directory with unrolled .xmir files (relative to --target)',
    'unrolled'
  )
  .option(
    '--classes <dir>',
    'Directory with .class files (relative to --target)',
    'classes'
  )
  .action((str, opts) => {
    coms().jeo_assemble({...program.opts(), ...str});
  });

<<<<<<< HEAD
program.command('fmt')
  .description('Format EO files in the source directory')
=======
program.command('latex')
  .description('Generate LaTeX files from EO sources')
>>>>>>> 41dceacc
  .action((str, opts) => {
    clear(str);
    coms().register(program.opts())
      .then((r) => coms().parse(program.opts()))
<<<<<<< HEAD
      .then((r) => coms()
        .print({
          printInput: '1-parse',
          printOutput: program.opts().sources,
          ...program.opts()
        }));
=======
      .then((r) => coms().latex(program.opts()));
>>>>>>> 41dceacc
  });

try {
  program.parse(process.argv);
} catch (e) {
  console.error(e.message);
  console.debug(e.stack);
  process.exit(1);
}

/**
 * Checks --clean option and clears the .eoc directory if true.
 * @param {*} str Str
 */
function clear(str) {
  if (program.opts().clean) {
    coms().clean({...program.opts(), ...str});
  }
}

/**
 * Get commands for the target language.
 * @return {Object} - commands
 */
function coms() {
  const lang = program.opts().language,
    hash = commands[lang];
  if (hash === undefined) {
    throw new Error(`Unknown platform ${lang}`);
  }
  return hash;
}<|MERGE_RESOLUTION|>--- conflicted
+++ resolved
@@ -398,27 +398,27 @@
     coms().jeo_assemble({...program.opts(), ...str});
   });
 
-<<<<<<< HEAD
+program.command('latex')
+  .description('Generate LaTeX files from EO sources')
+  .action((str, opts) => {
+    clear(str);
+    coms().register(program.opts())
+      .then((r) => coms().parse(program.opts()))
+      .then((r) => coms().latex(program.opts()));
+  });
+
 program.command('fmt')
   .description('Format EO files in the source directory')
-=======
-program.command('latex')
-  .description('Generate LaTeX files from EO sources')
->>>>>>> 41dceacc
   .action((str, opts) => {
     clear(str);
     coms().register(program.opts())
       .then((r) => coms().parse(program.opts()))
-<<<<<<< HEAD
       .then((r) => coms()
         .print({
           printInput: '1-parse',
           printOutput: program.opts().sources,
           ...program.opts()
         }));
-=======
-      .then((r) => coms().latex(program.opts()));
->>>>>>> 41dceacc
   });
 
 try {

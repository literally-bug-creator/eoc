#! /usr/bin/env node
/*
 * SPDX-FileCopyrightText: Copyright (c) 2022-2025 Objectionary.com
 * SPDX-License-Identifier: MIT
 */

const tinted = require('./tinted-console');
const {program} = require('commander'),

  /**
 * Target language option.
 */
  language = {
    java: 'Java',
    js: 'JavaScript',
  },

  /**
 * Platform dependent commands.
 */
  common = {
    assemble: require('./commands/assemble'),
    audit: require('./commands/audit'),
    clean: require('./commands/clean'),
    foreign: require('./commands/foreign'),
    parse: require('./commands/parse'),
    print: require('./commands/print'),
    register: require('./commands/register'),
    sodg: require('./commands/sodg'),
    lint: require('./commands/lint'),
    docs: require('./commands/docs'),
    generate_comments: require('./commands/generate_comments'),
    jeo_disassemble: require('./commands/jeo/disassemble'),
    jeo_assemble: require('./commands/jeo/assemble'),
    latex: require('./commands/latex')
  },
  commands = {
    [language.java]: {
      ...common,
      ...{
        resolve: require('./commands/java/resolve'),
        transpile: require('./commands/java/transpile'),
        link: require('./commands/java/link'),
        compile: require('./commands/java/compile'),
        dataize: require('./commands/java/dataize'),
        test: require('./commands/java/test')
      }
    },
    [language.js]: {
      ...common,
      ...{
        resolve: require('./commands/js/resolve'),
        transpile: require('./commands/js/transpile'),
        link: require('./commands/js/link'),
        compile: require('./commands/js/compile'),
        dataize: require('./commands/js/dataize'),
        test: require('./commands/js/test')
      }
    }
  };

if (process.argv.includes('--verbose')) {
  tinted.enable('debug');
  console.debug('Debug output is turned ON');
}

const fs = require('fs');
const path = require('path'),
  tag = fs.readFileSync(path.join(__dirname, '../home-tag.txt'), 'utf8').trim();
let parser = fs.readFileSync(path.join(__dirname, '../eo-version.txt'), 'utf8').trim();
if (process.argv.includes('--latest')) {
  parser = require('./parser-version').get();
  // Maybe here we should also go to GITHUB, find out what is the
  // latest hash of the objectionary/home repository, and then
  // set it to the "hash" variable?
} else {
  console.debug(`EO parser ${parser}; use the --latest flag if you need a fresher one`);
}

const version = require('./version');
program
  .name('eoc')
  .usage('[options] command')
  .summary('EO command line toolkit')
  .description(
    `EO command-line toolkit (${version.what}) ` +
    `built on ${version.when}): https://github.com/objectionary/eoc`
  )
  .version(version.what, '-v, --version', `Just print the number of the version (${version.what})`)
  .helpOption('-?, --help', 'Print this help information')
  .configureHelp({sortOptions: true, sortSubcommands: true});

program
  .option('-s, --sources <path>', 'Directory with .EO sources', '.')
  .option('-t, --target <path>', 'Directory with all generated files', '.eoc')
  .option('--easy', 'Ignore "warnings" and only fail if there are "errors" or "criticals"')
  .option('--home-tag <version>', 'Git tag in objectionary/home to compile against', tag)
  .option('--parser <version>', 'Set the version of EO parser to use', parser)
  .option('--latest', 'Use the latest parser version from Maven Central')
  .option('--alone', 'Just run a single command without dependencies')
  .option('-l, --language <name>', 'Language of target execution platform', language.java)
  .option('-b, --batch', 'Run in batch mode, suppress interactive messages')
  .option('--no-color', 'Disable colorization of console messages')
  .option('--track-transformation-steps', 'Save intermediate XMIR files')
  .option('-c, --clean', 'Delete .eoc directory before running a command')
  .option('--debug', 'Print ALL debug messages, heavily overloading the log')
  .option('--verbose', 'Print debug messages and full output of child processes');

program.command('audit')
  .description('Inspect all packages and report their status')
  .action((str, opts) => {
    coms().audit(program.opts());
  });

program.command('foreign')
  .description('Inspect and print the list of foreign objects')
  .action((str, opts) => {
    coms().foreign(program.opts());
  });

program
  .command('clean')
  .option('--global', 'delete ~/.eo directory')
  .description('Delete all temporary files')
  .action((str, opts) => {
    coms().clean({...program.opts(), ...str});
  });

program.command('register')
  .description('Register all visible EO source files')
  .action((str, opts) => {
    coms().register(program.opts());
  });

program.command('parse')
  .description('Parse EO files into XMIR')
  .action(async (str, opts) => {
    clear(str);
    if (program.opts().alone === undefined) {
      await coms().register(program.opts());
      await coms().parse(program.opts());
    } else {
      await coms().parse(program.opts());
    }
  });

program.command('assemble')
  .description('Parse EO files into XMIR and join them with required dependencies')
  .action(async (str, opts) => {
    clear(str);
    if (program.opts().alone === undefined) {
      await coms().register(program.opts());
      await coms().assemble(program.opts());
    } else {
      await coms().assemble(program.opts());
    }
  });

program.command('sodg')
  .description('Generate SODG files from XMIR')
  .option('--xml', 'Generate .sodg.xml files')
  .option('--xembly', 'Generate .sodg.xe files')
  .option('--graph', 'Generate .sodg.graph files')
  .option('--dot', 'Generate .sodg.dot files')
  .option('--include <names>', 'Generate SODG for these object names (using mask)', '**')
  .option('--exclude <names>', 'Don\'t generate SODG for these objects')
  .action(async (str, opts) => {
    clear(str);
    if (program.opts().alone === undefined) {
      await coms().register(program.opts());
      await coms().assemble(program.opts());
      await coms().sodg({...program.opts(), ...str});
    } else {
      await coms().sodg({...program.opts(), ...str});
    }
  });

<<<<<<< HEAD
program.command('phi')
  .description('Generate PHI files from XMIR')
  .option(
    '--phi-input <dir>',
    'Directory where XMIR files for translation to PHI are taken (relative to --target)',
    '2-optimize'
  )
  .option(
    '--phi-output <dir>',
    'Directory where translated PHI files are stored (relative to --target)',
    'phi'
  )
  .action(async (str, opts) => {
    clear(str);
    if (program.opts().alone === undefined) {
      await coms().register(program.opts());
      await coms().assemble(program.opts());
      await coms().phi({...program.opts(), ...str});
    } else {
      await coms().phi({...program.opts(), ...str});
    }
  });

program.command('unphi')
  .option('--tests', 'Add "+tests" meta to result XMIR files')
  .option(
    '--unphi-input <dir>',
    'Directory where PHI files for translation to XMIR are taken (relative to --target)',
    'phi'
  )
  .option(
    '--unphi-output <dir>',
    'Directory where translated XMIR files are stored (relative to --target)',
    'unphi'
  )
  .description('Generate XMIR files from PHI files')
  .action((str, opts) => {
    clear(str);
    coms().unphi({...program.opts(), ...str});
  });

=======
>>>>>>> 083da95c
program.command('print')
  .description('Generate EO files from XMIR files')
  .option(
    '--print-input <dir>',
    'Directory where XMIR files for translation to EO are taken (relative to --target)',
    '2-optimize'
  )
  .option(
    '--print-output <dir>',
    'Directory where translated EO files are stored (relative to --target)',
    'print'
  )
  .action((str, opts) => {
    clear(str);
    coms().print({...program.opts(), ...str});
  });

program.command('lint')
  .description('Lint XMIR files and fail if any issues inside')
  .action(async (str, opts) => {
    clear(str);
    if (program.opts().alone === undefined) {
      await coms().register(program.opts());
      await coms().assemble(program.opts());
      await coms().lint(program.opts());
    } else {
      await coms().lint(program.opts());
    }
  });

program.command('resolve')
  .description('Resolve all the dependencies required for compilation')
  .action(async (str, opts) => {
    clear(str);
    if (program.opts().alone === undefined) {
      await coms().register(program.opts());
      await coms().assemble(program.opts());
      await coms().lint(program.opts());
      await coms().resolve(program.opts());
    } else {
      await coms().resolve(program.opts());
    }
  });

program.command('transpile')
  .description('Convert EO files into target language')
  .action(async (str, opts) => {
    clear(str);
    if (program.opts().alone === undefined) {
      await coms().register(program.opts());
      await coms().assemble(program.opts());
      await coms().lint(program.opts());
      await coms().resolve(program.opts());
      await coms().transpile(program.opts());
    } else {
      await coms().transpile(program.opts());
    }
  });

program.command('compile')
  .description('Compile target language sources into binaries')
  .action(async (str, opts) => {
    clear(str);
    if (program.opts().alone === undefined) {
      await coms().register(program.opts());
      await coms().assemble(program.opts());
      await coms().lint(program.opts());
      await coms().resolve(program.opts());
      await coms().transpile(program.opts());
      await coms().compile(program.opts());
    } else {
      await coms().compile(program.opts());
    }
  });

program.command('link')
  .description('Link together all binaries into a single executable binary')
  .action(async (str, opts) => {
    clear(str);
    if (program.opts().alone === undefined) {
      await coms().register(program.opts());
      await coms().assemble(program.opts());
      await coms().lint(program.opts());
      await coms().resolve(program.opts());
      await coms().transpile(program.opts());
      await coms().compile(program.opts());
      await coms().link(program.opts());
    } else {
      await coms().link(program.opts());
    }
  });

program.command('dataize')
  .description('Run the single executable binary and dataize an object')
  .option('--stack <size>', 'Set stack size for the virtual machine', '64M')
  .option('--heap <size>', 'Set the heap size for the VM', '256M')
  .action(async (str, opts) => {
    clear(str);
    if (program.opts().alone === undefined) {
      await coms().register(program.opts());
      await coms().assemble(program.opts());
      await coms().lint(program.opts());
      await coms().resolve(program.opts());
      await coms().transpile(program.opts());
      await coms().compile(program.opts());
      await coms().link(program.opts());
      await coms().dataize(
        program.args[1], program.args.slice(2), {...program.opts(), ...str}
      );
    } else {
      await coms().dataize(
        program.args[1], program.args.slice(2), {...program.opts(), ...str}
      );
    }
  });

program.command('test')
  .description('Run all visible unit tests')
  .option('--stack <size>', 'Set stack size for the virtual machine', '64M')
  .option('--heap <size>', 'Set the heap size for the VM', '256M')
  .action(async (str, opts) => {
    clear(str);
    if (program.opts().alone === undefined) {
      await coms().register(program.opts());
      await coms().assemble(program.opts());
      await coms().lint(program.opts());
      await coms().resolve(program.opts());
      await coms().transpile(program.opts());
      await coms().compile(program.opts());
      await coms().link(program.opts());
      await coms().test({...program.opts(), ...str});
    } else {
      await coms().test({...program.opts(), ...str});
    }
  });

program.command('docs')
  .description('Generate documentation from XMIR files')
  .action((str, opts) => {
    coms().docs(program.opts());
  });

program.command('generate_comments')
  .description('Generate documentation with LLM')
  .requiredOption('--provider <provider>',
    'Which LLM provider to use. Currently supported providers are: `openai`, `placeholder`.')
  .option('--openai_model <model>',
    '(only usable with `openai` provider) name of model to use')
  .option('--openai_token <token>',
    '(only usable with `openai` provider) openai api token')
  .option('--openai_url <url>',
    '(only usable with `openai` provider) url to openai-like api',
    'https://api.openai.com/')
  .requiredOption('--source <path>', 'File to process')
  .option('--comment_placeholder <placeholder>',
    'A string placeholder, each instance of which will be replaced with a generated comment',
    '<COMMENT-TO-BE-ADDED>')
  .option('--output <path>',
    'Output file path - the file will contain the replacement mapping',
    'out.json')
  .requiredOption('--prompt_template <path>',
    'Path to prompt template file, ' +
    'where `{code}` placeholder will be replaced with the code given by the user')
  .action((str, opts) => {
    coms().generate_comments({...program.opts(), ...str});
  });

program.command('jeo:disassemble')
  .description('Disassemble .class files to .xmir files')
  .option('--jeo-version <version>', 'Version of JEO to use', '0.6.11')
  .option(
    '--classes <dir>',
    'Directory with .class files (relative to --target)',
    'classes'
  )
  .option(
    '--xmirs <dir>',
    'Directory with .xmir files (relative to --target)',
    'xmir'
  )
  .action((str, opts) => {
    coms().jeo_disassemble({...program.opts(), ...str});
  });

program.command('jeo:assemble')
  .description('Assemble .xmir files to .class files')
  .option('--jeo-version <version>', 'Version of JEO to use', '0.6.11')
  .option(
    '--xmirs <dir>',
    'Directory with .xmir files (relative to --target)',
    'xmir'
  )
  .option(
    '--classes <dir>',
    'Directory with .class files (relative to --target)',
    'classes'
  )
  .action((str, opts) => {
    coms().jeo_assemble({...program.opts(), ...str});
  });

program.command('latex')
  .description('Generate LaTeX files from EO sources')
  .action(async (str, opts) => {
    clear(str);
    await coms().register(program.opts());
    await coms().parse(program.opts());
    await coms().latex(program.opts());
  });

program.command('fmt')
  .description('Format EO files in the source directory')
  .action(async (str, opts) => {
    clear(str);
    await coms().register(program.opts());
    await coms().parse(program.opts());
    await coms().print({
      printInput: '1-parse',
      printOutput: program.opts().sources,
      ...program.opts()
    });
  });

try {
  program.parse(process.argv);
} catch (e) {
  console.error(e.message);
  console.debug(e.stack);
  process.exit(1);
}

/**
 * Checks --clean option and clears the .eoc directory if true.
 * @param {*} str Str
 */
function clear(str) {
  if (program.opts().clean) {
    coms().clean({...program.opts(), ...str});
  }
}

/**
 * Get commands for the target language.
 * @return {Object} - commands
 */
function coms() {
  const lang = program.opts().language,
    hash = commands[lang];
  if (hash === undefined) {
    throw new Error(`Unknown platform ${lang}`);
  }
  return hash;
}<|MERGE_RESOLUTION|>--- conflicted
+++ resolved
@@ -175,50 +175,6 @@
     }
   });
 
-<<<<<<< HEAD
-program.command('phi')
-  .description('Generate PHI files from XMIR')
-  .option(
-    '--phi-input <dir>',
-    'Directory where XMIR files for translation to PHI are taken (relative to --target)',
-    '2-optimize'
-  )
-  .option(
-    '--phi-output <dir>',
-    'Directory where translated PHI files are stored (relative to --target)',
-    'phi'
-  )
-  .action(async (str, opts) => {
-    clear(str);
-    if (program.opts().alone === undefined) {
-      await coms().register(program.opts());
-      await coms().assemble(program.opts());
-      await coms().phi({...program.opts(), ...str});
-    } else {
-      await coms().phi({...program.opts(), ...str});
-    }
-  });
-
-program.command('unphi')
-  .option('--tests', 'Add "+tests" meta to result XMIR files')
-  .option(
-    '--unphi-input <dir>',
-    'Directory where PHI files for translation to XMIR are taken (relative to --target)',
-    'phi'
-  )
-  .option(
-    '--unphi-output <dir>',
-    'Directory where translated XMIR files are stored (relative to --target)',
-    'unphi'
-  )
-  .description('Generate XMIR files from PHI files')
-  .action((str, opts) => {
-    clear(str);
-    coms().unphi({...program.opts(), ...str});
-  });
-
-=======
->>>>>>> 083da95c
 program.command('print')
   .description('Generate EO files from XMIR files')
   .option(
